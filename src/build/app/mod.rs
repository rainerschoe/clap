--- conflicted
+++ resolved
@@ -17,11 +17,7 @@
 
 // Internal
 use build::{Arg, ArgGroup, ArgSettings};
-<<<<<<< HEAD
-use completions::{ComplGen, Shell};
 use mkeymap::MKeyMap;
-=======
->>>>>>> c8f393b3
 use output::fmt::ColorWhen;
 use output::{Help, Usage};
 use parse::errors::Result as ClapResult;
@@ -110,7 +106,7 @@
     #[doc(hidden)]
     pub g_settings: AppFlags,
     #[doc(hidden)]
-    pub args: MKeyMap<Arg<'a, 'b>>,
+    pub args: MKeyMap<'a, 'b>,
     #[doc(hidden)]
     pub subcommands: Vec<App<'a, 'b>>,
     #[doc(hidden)]
@@ -985,7 +981,7 @@
         let a = self
             .args
             .remove_by_name(arg)
-            .expect(&*format!("Arg '{}' not found.", arg));
+            .unwrap_or_else(|| Arg::with_name(arg));
         self.args.push(f(a));
 
         self
@@ -1396,7 +1392,8 @@
 
         let global_arg_vec: Vec<&str> = (&self)
             .args
-            .values()
+            .args
+            .iter()
             .filter(|a| a.is_set(ArgSettings::Global))
             .map(|ga| ga.name)
             .collect();
@@ -1425,14 +1422,14 @@
         }
         // Perform expensive debug assertions
         debug_assert!({
-            for a in self.args.values() {
+            for a in self.args.args.iter() {
                 self._arg_debug_asserts(a);
             }
             true
         });
 
         let mut pos_counter = 1;
-        for a in self.args.values_mut() {
+        for a in self.args.args.iter_mut() {
             // Fill in the groups
             if let Some(ref grps) = a.groups {
                 for g in grps {
@@ -1459,7 +1456,7 @@
             a._build();
             if a.short.is_none() && a.long.is_none() && a.index.is_none() {
                 a.index = Some(pos_counter);
-                pos_counter+=1;
+                pos_counter += 1;
             }
         }
 
@@ -1470,9 +1467,9 @@
 
     // Perform some expensive assertions on the Parser itself
     fn _app_debug_asserts(&mut self) -> bool {
-        debugln!("App::app_debug_asserts;");
-        for name in arg_names!(self) {
-            if self.args.values().filter(|x| x.name == name).count() > 1 {
+        debugln!("App::_app_debug_asserts;");
+        for name in self.args.args.iter().map(|x| x.name) {
+            if self.args.args.iter().filter(|x| x.name == name).count() > 1 {
                 panic!(format!(
                     "Arg names must be unique, found {} more than once",
                     name
@@ -1519,7 +1516,12 @@
                 sc.max_w = self.max_w;
             }
             {
-                for a in self.args.values().filter(|a| a.is_set(ArgSettings::Global)) {
+                for a in self
+                    .args
+                    .args
+                    .iter()
+                    .filter(|a| a.is_set(ArgSettings::Global))
+                {
                     sc.args.push(a.clone());
                 }
             }
@@ -1532,57 +1534,25 @@
 
     pub(crate) fn _create_help_and_version(&mut self) {
         debugln!("App::_create_help_and_version;");
-<<<<<<< HEAD
-        // name is "hclap_help" because flags are sorted by name
-        if !self
-            .args
-            .values()
-            .filter_map(|x| x.long)
-            .any(|x| x == "help")
-        {
-            debugln!("App::_create_help_and_version: Building --help");
-            if self.help_short.is_none()
-                && !self.args.values().filter_map(|x| x.short).any(|x| x == 'h')
-            {
-                self.help_short = Some('h');
-            }
-            let mut arg = Arg::with_name("hclap_help")
-=======
-        if !(self.args.iter().any(|x| x.long == Some("help")) || self.args.iter().any(|x| x.name == "help")){
+        if !(self.args.args.iter().any(|x| x.long == Some("help") || x.name == "help")) {
             debugln!("App::_create_help_and_version: Building --help");
             let mut help = Arg::with_name("help")
->>>>>>> c8f393b3
                 .long("help")
                 .help("Prints help information");
-            if !self.args.iter().any(|x| x.short == Some('h')) {
+            if !self.args.args.iter().any(|x| x.short == Some('h')) {
                 help = help.short('h');
             }
 
             self.args.push(help);
         }
-<<<<<<< HEAD
-        if !self.is_set(AppSettings::DisableVersion) && !self
-            .args
-            .values()
-            .filter_map(|x| x.long)
-            .any(|x| x == "version")
+        if !(self.args.args.iter().any(|x| x.long == Some("version") || x.name == "version")
+            || self.is_set(AppSettings::DisableVersion))
         {
             debugln!("App::_create_help_and_version: Building --version");
-            if self.version_short.is_none()
-                && !self.args.values().filter_map(|x| x.short).any(|x| x == 'V')
-            {
-                self.version_short = Some('V');
-            }
-            // name is "vclap_version" because flags are sorted by name
-            let mut arg = Arg::with_name("vclap_version")
-=======
-        if !(self.args.iter().any(|x| x.long == Some("version")) || self.args.iter().any(|x| x.name == "version") || self.is_set(AppSettings::DisableVersion)){
-            debugln!("App::_create_help_and_version: Building --version");
             let mut version = Arg::with_name("version")
->>>>>>> c8f393b3
                 .long("version")
                 .help("Prints version information");
-            if !self.args.iter().any(|x| x.short == Some('V')) {
+            if !self.args.args.iter().any(|x| x.short == Some('V')) {
                 version = version.short('V');
             }
 
@@ -1603,7 +1573,10 @@
     pub(crate) fn _derive_display_order(&mut self) {
         debugln!("App::_derive_display_order:{}", self.name);
         if self.settings.is_set(AppSettings::DeriveDisplayOrder) {
-            for (i, a) in args_mut!(self)
+            for (i, a) in self
+                .args
+                .args
+                .iter_mut()
                 .filter(|a| a.has_switch())
                 .filter(|a| a.disp_ord == 999)
                 .enumerate()
@@ -1629,11 +1602,11 @@
         // Long conflicts
         if let Some(l) = a.long {
             assert!(
-                args!(self).fold(0, |acc, arg| if arg.long == Some(l) {
-                    acc + 1
-                } else {
-                    acc
-                },) < 2,
+                self.args
+                    .args
+                    .iter()
+                    .filter(|x| x.long == Some(l))
+                    .count() < 2,
                 "Argument long must be unique\n\n\t--{} is already in use",
                 l
             );
@@ -1642,11 +1615,11 @@
         // Short conflicts
         if let Some(s) = a.short {
             assert!(
-                args!(self).fold(0, |acc, arg| if arg.short == Some(s) {
-                    acc + 1
-                } else {
-                    acc
-                },) < 2,
+                self.args
+                    .args
+                    .iter()
+                    .filter(|x| x.short == Some(s))
+                    .count() < 2,
                 "Argument short must be unique\n\n\t-{} is already in use",
                 s
             );
@@ -1753,7 +1726,8 @@
                 } else {
                     x.to_string()
                 }
-            }).collect::<Vec<_>>()
+            })
+            .collect::<Vec<_>>()
             .join("|");
         format!("<{}>", &*g_string)
     }
@@ -1763,7 +1737,7 @@
 #[doc(hidden)]
 impl<'a, 'b> App<'a, 'b> {
     pub(crate) fn find(&self, name: &str) -> Option<&Arg<'a, 'b>> {
-        self.args.values().find(|a| a.name == name)
+        self.args.args.iter().find(|a| a.name == name)
     }
 
     // Should we color the output? None=determined by output location, true=yes, false=no
@@ -1787,14 +1761,14 @@
         if !self.is_set(AppSettings::Propagated) {
             panic!("If App::_build hasn't been called, manually search through Arg longs");
         }
-        longs!(self).any(|al| al == &OsString::from(l))
+        self.args.contains_long(l)
     }
 
     pub(crate) fn contains_short(&self, s: char) -> bool {
         if !self.is_set(AppSettings::Propagated) {
             panic!("If App::_build hasn't been called, manually search through Arg shorts");
         }
-        shorts!(self).any(|&arg_s| arg_s == s)
+        self.args.contains_short(s)
     }
 
     pub fn is_set(&self, s: AppSettings) -> bool {
@@ -1902,270 +1876,6 @@
     }
 }
 
-<<<<<<< HEAD
-// @TODO @v3-beta: remove
-// Deprecations
-impl<'a, 'b> App<'a, 'b> {
-    /// **Deprecated:** Use `App::global_setting( SettingOne | SettingTwo )` instead
-    #[deprecated(
-        since = "2.33.0",
-        note = "Use `App::global_setting( SettingOne | SettingTwo )` instead"
-    )]
-    pub fn global_settings(mut self, settings: &[AppSettings]) -> Self {
-        for s in settings {
-            self.settings.set(*s);
-            self.g_settings.set(*s)
-        }
-        self
-    }
-
-    /// **Deprecated:** Use `App::setting( SettingOne | SettingTwo )` instead
-    #[deprecated(
-        since = "2.33.0",
-        note = "Use `App::setting( SettingOne | SettingTwo )` instead"
-    )]
-    pub fn settings(mut self, settings: &[AppSettings]) -> Self {
-        for s in settings {
-            self.settings.set(*s);
-        }
-        self
-    }
-
-    /// **Deprecated:** Use `App::unset_setting( SettingOne | SettingTwo )` instead
-    #[deprecated(
-        since = "2.33.0",
-        note = "Use `App::unset_setting( SettingOne | SettingTwo )` instead"
-    )]
-    pub fn unset_settings(mut self, settings: &[AppSettings]) -> Self {
-        for s in settings {
-            self.settings.unset(*s);
-            self.g_settings.unset(*s);
-        }
-        self
-    }
-
-    /// **Deprecated:** Use explicit `App::author()` and `App::version()` calls instead.
-    #[deprecated(
-        since = "2.14.1",
-        note = "Can never work; use explicit App::author() and \
-                App::version() calls instead. Will be removed in v3.0-beta"
-    )]
-    pub fn with_defaults<S: Into<String>>(n: S) -> Self {
-        App {
-            name: n.into(),
-            author: Some("Kevin K. <kbknapp@gmail.com>"),
-            version: Some("2.19.2"),
-            ..Default::default()
-        }
-    }
-
-    /// **Deprecated:** Use
-    #[deprecated(
-        since = "2.30.0",
-        note = "Use App::from instead. Will be removed in v3.0-beta"
-    )]
-    #[cfg(feature = "yaml")]
-    pub fn from_yaml(yaml: &'a Yaml) -> App<'a, 'a> { App::from(yaml) }
-
-    /// **Deprecated:** Use
-    #[deprecated(
-        since = "2.30.0",
-        note = "Build and Arg with a long of '--help' to override the default help arg instead. Will be removed in v3.0-beta"
-    )]
-    pub fn help_short<S: AsRef<str> + 'b>(mut self, s: S) -> Self {
-        let c = s
-            .as_ref()
-            .trim_left_matches(|c| c == '-')
-            .chars()
-            .nth(0)
-            .unwrap_or('h');
-        self.help_short = Some(c);
-        self
-    }
-
-    /// **Deprecated:** Use
-    #[deprecated(
-        since = "2.30.0",
-        note = "Build and Arg with a long of '--version' to override the default version arg instead. Will be removed in v3.0-beta"
-    )]
-    pub fn version_short<S: AsRef<str>>(mut self, s: S) -> Self {
-        let c = s
-            .as_ref()
-            .trim_left_matches(|c| c == '-')
-            .chars()
-            .nth(0)
-            .unwrap_or('V');
-        self.version_short = Some(c);
-        self
-    }
-
-    /// **Deprecated:** Use
-    #[deprecated(
-        since = "2.30.0",
-        note = "Use `App::mut_arg(\"help\", |a| a.help(\"Some message\"))` instead. Will be removed in v3.0-beta"
-    )]
-    pub fn help_message<S: Into<&'a str>>(mut self, s: S) -> Self {
-        self.help_message = Some(s.into());
-        self
-    }
-
-    /// **Deprecated:** Use
-    #[deprecated(
-        since = "2.30.0",
-        note = "Use `App::mut_arg(\"version\", |a| a.short(\"Some message\"))` instead. Will be removed in v3.0-beta"
-    )]
-    pub fn version_message<S: Into<&'a str>>(mut self, s: S) -> Self {
-        self.version_message = Some(s.into());
-        self
-    }
-
-    /// **Deprecated:** Use
-    #[deprecated(
-        since = "2.30.0",
-        note = "Renamed to `App::override_usage`. Will be removed in v3.0-beta"
-    )]
-    pub fn usage<S: Into<&'b str>>(mut self, usage: S) -> Self {
-        self.usage_str = Some(usage.into());
-        self
-    }
-
-    /// **Deprecated:** Use
-    #[deprecated(
-        since = "2.30.0",
-        note = "Renamed to `App::override_help`. Will be removed in v3.0-beta"
-    )]
-    pub fn help<S: Into<&'b str>>(mut self, help: S) -> Self {
-        self.help_str = Some(help.into());
-        self
-    }
-
-    /// **Deprecated:** Use
-    #[deprecated(
-        since = "2.30.0",
-        note = "Renamed to `App::help_template`. Will be removed in v3.0-beta"
-    )]
-    pub fn template<S: Into<&'b str>>(mut self, s: S) -> Self {
-        self.template = Some(s.into());
-        self
-    }
-
-    /// **Deprecated:** Use
-    #[deprecated(
-        since = "2.30.0",
-        note = "Use `App::arg(Arg::from(&str)` instead. Will be removed in v3.0-beta"
-    )]
-    pub fn arg_from_usage(mut self, usage: &'a str) -> Self {
-        self.args.push(Arg::from(usage));
-        self
-    }
-
-    /// **Deprecated:** Use
-    #[deprecated(
-        since = "2.30.0",
-        note = "Use `App::args(&str)` instead. Will be removed in v3.0-beta"
-    )]
-    pub fn args_from_usage(mut self, usage: &'a str) -> Self {
-        for line in usage.lines() {
-            let l = line.trim();
-            if l.is_empty() {
-                continue;
-            }
-            self.args.push(Arg::from(l));
-        }
-        self
-    }
-
-    /// **Deprecated:** Use
-    #[allow(deprecated)]
-    #[deprecated(
-        since = "2.30.0",
-        note = "Use `clap_generate crate and clap_generate::generate_completions` instead. Will be removed in v3.0-beta"
-    )]
-    pub fn gen_completions<T: Into<OsString>, S: Into<String>>(
-        &mut self,
-        bin_name: S,
-        for_shell: Shell,
-        out_dir: T,
-    ) {
-        use std::error::Error;
-
-        let out_dir = PathBuf::from(out_dir.into());
-        let name = &*self.bin_name.as_ref().unwrap().clone();
-        let file_name = match for_shell {
-            Shell::Bash => format!("{}.bash", name),
-            Shell::Fish => format!("{}.fish", name),
-            Shell::Zsh => format!("_{}", name),
-            Shell::PowerShell => format!("_{}.ps1", name),
-            Shell::Elvish => format!("{}.elv", name),
-            _ => panic!("Unsupported shell type for completion generation"),
-        };
-
-        let mut file = match File::create(out_dir.join(file_name)) {
-            Err(why) => panic!("couldn't create completion file: {}", why.description()),
-            Ok(file) => file,
-        };
-        self.gen_completions_to(bin_name.into(), for_shell, &mut file)
-    }
-
-    /// **Deprecated:** Use
-    #[deprecated(
-        since = "2.30.0",
-        note = "Use `clap_generate crate and clap_generate::generate_completions_to` instead. Will be removed in v3.0-beta"
-    )]
-    pub fn gen_completions_to<W: Write, S: Into<String>>(
-        &mut self,
-        bin_name: S,
-        for_shell: Shell,
-        buf: &mut W,
-    ) {
-        self.bin_name = Some(bin_name.into());
-        if !self.is_set(AppSettings::Propagated) {
-            self._build(Propagation::Full);
-            self._build_bin_names();
-        }
-
-        ComplGen::new(self).generate(for_shell, buf)
-    }
-
-    /// **Deprecated:** Use
-    #[deprecated(
-        since = "2.30.0",
-        note = "Renamed `App::try_get_matches` to be consistent with Rust naming conventions. Will be removed in v3.0-beta"
-    )]
-    pub fn get_matches_safe(self) -> ClapResult<ArgMatches<'a>> {
-        // Start the parsing
-        self.try_get_matches_from(&mut env::args_os())
-    }
-
-    /// **Deprecated:** Use
-    #[deprecated(
-        since = "2.30.0",
-        note = "Renamed `App::try_get_matches_from` to be consistent with Rust naming conventions. Will be removed in v3.0-beta"
-    )]
-    pub fn get_matches_from_safe<I, T>(mut self, itr: I) -> ClapResult<ArgMatches<'a>>
-    where
-        I: IntoIterator<Item = T>,
-        T: Into<OsString> + Clone,
-    {
-        self.try_get_matches_from_mut(itr)
-    }
-
-    /// **Deprecated:** Use
-    #[deprecated(
-        since = "2.30.0",
-        note = "Renamed `App::try_get_matches_from_mut` to be consistent with Rust naming conventions. Will be removed in v3.0-beta"
-    )]
-    pub fn get_matches_from_safe_borrow<I, T>(&mut self, itr: I) -> ClapResult<ArgMatches<'a>>
-    where
-        I: IntoIterator<Item = T>,
-        T: Into<OsString> + Clone,
-    {
-        self.try_get_matches_from_mut(itr)
-    }
-}
-
-=======
->>>>>>> c8f393b3
 #[cfg(feature = "yaml")]
 impl<'a> From<&'a Yaml> for App<'a, 'a> {
     fn from(mut yaml: &'a Yaml) -> Self {
